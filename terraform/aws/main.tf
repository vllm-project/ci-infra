terraform {
  required_providers {
    aws = {
      source  = "hashicorp/aws"
      version = "~> 5.0"
    }
    random = {
      source  = "hashicorp/random"
      version = "~> 3.3"
    }
    buildkite = {
      source  = "buildkite/buildkite"
      version = "1.10.1"
    }
  }
}

provider "aws" {
  region = "us-west-2"
}

provider "aws" {
  alias  = "us_east_1"
  region = "us-east-1"
}

provider "buildkite" {
  organization = "vllm"
}

# Provide tokens as variables instead of creating/polling resources
variable "bk_agent_token" {
  description = "Buildkite agent token for the build fleet"
  type        = string
  sensitive   = true
}

variable "bk_agent_token_cluster_perf_benchmark" {
  description = "Buildkite cluster agent token for perf benchmark fleet"
  type        = string
  sensitive   = true
}

variable "bk_agent_token_cluster_ci" {
  description = "Buildkite cluster agent token for CI AWS fleet"
  type        = string
  sensitive   = true
}

# Write these tokens into SSM Parameter Store for use by instances
resource "aws_ssm_parameter" "bk_agent_token" {
  name  = "/bk_agent_token"
  type  = "String"
  value = var.bk_agent_token
}

resource "aws_ssm_parameter" "bk_agent_token_cluster_perf_benchmark" {
  name  = "/bk_agent_token_cluster_perf_benchmark"
  type  = "String"
  value = var.bk_agent_token_cluster_perf_benchmark
}

resource "aws_ssm_parameter" "bk_agent_token_cluster_ci" {
  name  = "/bk_agent_token_cluster_ci"
  type  = "String"
  value = var.bk_agent_token_cluster_ci
}

resource "aws_ssm_parameter" "bk_agent_token_cluster_ci_us_east_1" {
  name     = "/bk_agent_token_cluster_ci_us_east_1"
  type     = "String"
  value    = var.bk_agent_token_cluster_ci
  provider = aws.us_east_1
}


module "vpc" {
  source  = "terraform-aws-modules/vpc/aws"
  version = "5.0.0"

  name = "vllm-ci-vpc"
  cidr = "10.0.0.0/16"

  azs            = ["us-west-2a", "us-west-2b", "us-west-2c", "us-west-2d"]
  public_subnets = ["10.0.0.0/18", "10.0.64.0/18", "10.0.128.0/18", "10.0.192.0/18"]

  enable_dns_hostnames          = true
  map_public_ip_on_launch       = true
  manage_default_network_acl    = false
  manage_default_route_table    = false
  manage_default_security_group = false

  tags = {
    Name = "vLLM CI VPC"
  }
}

module "vpc_us_east_1" {
  source  = "terraform-aws-modules/vpc/aws"
  version = "5.0.0"

  name = "vllm-ci-vpc-us-east-1"
  cidr = "10.0.0.0/16"

  azs            = ["us-east-1a", "us-east-1b", "us-east-1c", "us-east-1d"]
  public_subnets = ["10.0.0.0/18", "10.0.64.0/18", "10.0.128.0/18", "10.0.192.0/18"]

  enable_dns_hostnames          = true
  map_public_ip_on_launch       = true
  manage_default_network_acl    = false
  manage_default_route_table    = false
  manage_default_security_group = false

  tags = {
    Name = "vLLM CI VPC us-east-1"
  }

  providers = {
    aws = aws.us_east_1
  }
}

locals {
  ecr_cache_lifecycle_policy = jsonencode({
    rules = [{
      rulePriority = 1
      selection = {
        tagStatus   = "any"
        countType   = "sinceImagePushed"
        countUnit   = "days"
        countNumber = 14
      }
      action = {
        type = "expire"
      }
    }]
  })

  default_parameters = {
    elastic_ci_stack_version              = var.elastic_ci_stack_version
    BuildkiteAgentTokenParameterStorePath = aws_ssm_parameter.bk_agent_token.name
    MinSize                               = 0
    EnableECRPlugin                       = "true"
    VpcId                                 = module.vpc.vpc_id
    SecurityGroupIds                      = module.vpc.default_security_group_id
    Subnets                               = join(",", module.vpc.public_subnets)
    RootVolumeSize                        = 512   # Gb
    EnableDockerUserNamespaceRemap        = false # Turn off remap so we can run dind
    BuildkiteAgentTimestampLines          = true
    BuildkiteTerminateInstanceAfterJob    = true
  }

  queues_parameters_premerge = {
    small-cpu-queue-premerge = {
      BuildkiteAgentTokenParameterStorePath = aws_ssm_parameter.bk_agent_token_cluster_ci.name
      BuildkiteQueue                       = "small_cpu_queue_premerge"
      InstanceTypes                        = "r6in.large" # Intel Ice Lake with AVX-512 for vLLM CPU backend
      MaxSize                              = 40
      ECRAccessPolicy                      = "readonly"
      InstanceOperatingSystem              = "linux"
      OnDemandPercentage                   = 100
      EnableInstanceStorage                = "true"
    }

    cpu-queue-premerge = {
      BuildkiteAgentTokenParameterStorePath = aws_ssm_parameter.bk_agent_token_cluster_ci.name
      BuildkiteQueue                       = "cpu_queue_premerge"
      InstanceTypes                        = "r6in.16xlarge" # 512GB memory for CUDA kernel compilation
      MaxSize                              = 10
      ECRAccessPolicy                      = "readonly"
      InstanceOperatingSystem              = "linux"
      OnDemandPercentage                   = 100
      EnableInstanceStorage                = "true"
    }

    arm64-cpu-queue-premerge = {
      BuildkiteAgentTokenParameterStorePath = aws_ssm_parameter.bk_agent_token_cluster_ci.name
      BuildkiteQueue                       = "arm64_cpu_queue_premerge"
      InstanceTypes                        = "r7g.16xlarge" # 512GB memory for CUDA kernel compilation
      MaxSize                              = 10
      ECRAccessPolicy                      = "readonly"
      InstanceOperatingSystem              = "linux"
      OnDemandPercentage                   = 100
      EnableInstanceStorage                = "true"
    }
  }

  queues_parameters_premerge_us_east_1 = {
    cpu-queue-premerge-us-east-1 = {
      BuildkiteAgentTokenParameterStorePath = aws_ssm_parameter.bk_agent_token_cluster_ci_us_east_1.name
      BuildkiteQueue                       = "cpu_queue_premerge_us_east_1"
      InstanceTypes                        = "r6in.16xlarge" # 512GB memory for CUDA kernel compilation
      MaxSize                              = 20
      ECRAccessPolicy                      = "readonly"
      InstanceOperatingSystem              = "linux"
      OnDemandPercentage                   = 100
      EnableInstanceStorage                = "true"
      VpcId                                = module.vpc_us_east_1.vpc_id
      SecurityGroupIds                     = module.vpc_us_east_1.default_security_group_id
      Subnets                              = join(",", module.vpc_us_east_1.public_subnets)
    }
  }

  queues_parameters_postmerge = {
    small-cpu-queue-postmerge = {
      BuildkiteAgentTokenParameterStorePath = aws_ssm_parameter.bk_agent_token_cluster_ci.name
      BuildkiteQueue                       = "small_cpu_queue_postmerge"
      InstanceTypes                        = "r6in.large" # Intel Ice Lake with AVX-512 for vLLM CPU backend
      MaxSize                              = 10
      ECRAccessPolicy                      = "poweruser"
      InstanceOperatingSystem              = "linux"
      OnDemandPercentage                   = 100
      EnableInstanceStorage                = "true"
      BuildkiteTerminateInstanceAfterJob   = true
    }

    cpu-queue-postmerge = {
      BuildkiteAgentTokenParameterStorePath = aws_ssm_parameter.bk_agent_token_cluster_ci.name
      BuildkiteQueue                       = "cpu_queue_postmerge"
      InstanceTypes                        = "r6in.16xlarge" # 512GB memory for CUDA kernel compilation
      MaxSize                              = 10
      ECRAccessPolicy                      = "poweruser"
      InstanceOperatingSystem              = "linux"
      OnDemandPercentage                   = 100
      EnableInstanceStorage                = "true"
      BuildkiteTerminateInstanceAfterJob   = true
    }

    arm64-cpu-queue-postmerge = {
      BuildkiteAgentTokenParameterStorePath = aws_ssm_parameter.bk_agent_token_cluster_ci.name
      BuildkiteQueue                       = "arm64_cpu_queue_postmerge"
      InstanceTypes                        = "r7g.16xlarge" # 512GB memory for CUDA kernel compilation
      MaxSize                              = 10
      ECRAccessPolicy                      = "poweruser"
      InstanceOperatingSystem              = "linux"
      OnDemandPercentage                   = 100
      EnableInstanceStorage                = "true"
      BuildkiteTerminateInstanceAfterJob   = true
    }
  }

  queues_parameters_postmerge_us_east_1 = {
    cpu-queue-postmerge-us-east-1 = {
      BuildkiteAgentTokenParameterStorePath = aws_ssm_parameter.bk_agent_token_cluster_ci_us_east_1.name
      BuildkiteQueue                       = "cpu_queue_postmerge_us_east_1"
      InstanceTypes                        = "r6in.16xlarge" # 512GB memory for CUDA kernel compilation
      MaxSize                              = 10
      ECRAccessPolicy                      = "poweruser"
      InstanceOperatingSystem              = "linux"
      OnDemandPercentage                   = 100
      EnableInstanceStorage                = "true"
      BuildkiteTerminateInstanceAfterJob   = true
      VpcId                                = module.vpc_us_east_1.vpc_id
      SecurityGroupIds                     = module.vpc_us_east_1.default_security_group_id
      Subnets                              = join(",", module.vpc_us_east_1.public_subnets)
    }
  }

  ci_gpu_queues_parameters = {
    gpu-1-queue-ci = {
      BuildkiteAgentTokenParameterStorePath = aws_ssm_parameter.bk_agent_token_cluster_ci.name
      BuildkiteQueue                       = "gpu_1_queue"
      InstanceTypes                        = "g6.4xlarge"  # 1 Nvidia L4 GPU, 64GB memory
      MaxSize                              = 208
      ECRAccessPolicy                      = "readonly"
      InstanceOperatingSystem              = "linux"
      OnDemandPercentage                   = 100
      ImageId                              = "ami-040f1b73b7a7c7453" # Custom AMI with Nvidia driver 570.133.20
      BootstrapScriptUrl                   = "https://vllm-ci.s3.us-west-2.amazonaws.com/bootstrap.sh"
      BuildkiteTerminateInstanceAfterJob   = true
    }

    gpu-4-queue-ci = {
      BuildkiteAgentTokenParameterStorePath = aws_ssm_parameter.bk_agent_token_cluster_ci.name
      BuildkiteQueue                       = "gpu_4_queue"
      InstanceTypes                        = "g6.12xlarge" # 4 Nvidia L4 GPUs, 192GB memory
      MaxSize                              = 64
      ECRAccessPolicy                      = "readonly"
      InstanceOperatingSystem              = "linux"
      OnDemandPercentage                   = 100
      ImageId                              = "ami-040f1b73b7a7c7453" # Custom AMI with Nvidia driver 570.133.20
      BootstrapScriptUrl                   = "https://vllm-ci.s3.us-west-2.amazonaws.com/bootstrap.sh"
      BuildkiteTerminateInstanceAfterJob   = true
    }
  }

  queues_parameters = {
    bootstrap = {
      BuildkiteAgentTokenParameterStorePath = aws_ssm_parameter.bk_agent_token_cluster_perf_benchmark.name
      BuildkiteQueue                       = "bootstrap"
      InstanceTypes                        = "r6in.large" # Intel Ice Lake with AVX-512 for vLLM CPU backend
      MaxSize                              = 10
      ECRAccessPolicy                      = "poweruser"
      InstanceOperatingSystem              = "linux"
      OnDemandPercentage                   = 100
      EnableInstanceStorage                = "true"
    }
  }

  merged_parameters_premerge = {
    for name, params in local.queues_parameters_premerge :
    name => merge(local.default_parameters, params)
  }

  merged_parameters_premerge_us_east_1 = {
    for name, params in local.queues_parameters_premerge_us_east_1 :
    name => merge(
      local.default_parameters,
      params,
<<<<<<< HEAD
      # Add custom CPU build AMI only for specific queues (defined in packer-cpu-ami.tf)
      contains(local.cpu_build_ami_queues, name) ? local.cpu_build_ami_config_us_east_1 : {}
=======
>>>>>>> 4863cdc7
    )
  }

  merged_parameters_postmerge = {
    for name, params in local.queues_parameters_postmerge :
    name => merge(local.default_parameters, params)
  }

  merged_parameters_postmerge_us_east_1 = {
    for name, params in local.queues_parameters_postmerge_us_east_1 :
    name => merge(
      local.default_parameters,
      params,
<<<<<<< HEAD
      # Add custom CPU build AMI only for specific queues (defined in packer-cpu-ami.tf)
      contains(local.cpu_build_ami_queues, name) ? local.cpu_build_ami_config_us_east_1 : {}
=======
>>>>>>> 4863cdc7
    )
  }

  merged_parameters_ci_gpu = {
    for name, params in local.ci_gpu_queues_parameters :
    name => merge(local.default_parameters, params)
  }

  merged_parameters = {
    for name, params in local.queues_parameters :
    name => merge(local.default_parameters, params)
  }
}

resource "aws_cloudformation_stack" "bk_queue_premerge" {
  for_each   = local.merged_parameters_premerge
  name       = "bk-${each.key}"
  parameters = { for k, v in each.value : k => v if k != "elastic_ci_stack_version" }

  template_url = "https://s3.amazonaws.com/buildkite-aws-stack/v${each.value["elastic_ci_stack_version"]}/aws-stack.yml"
  capabilities = ["CAPABILITY_IAM", "CAPABILITY_NAMED_IAM", "CAPABILITY_AUTO_EXPAND"]

  lifecycle {
    ignore_changes = [
      tags["AppManagerCFNStackKey"],
      tags_all["AppManagerCFNStackKey"],
    ]
  }
}

resource "aws_cloudformation_stack" "bk_queue_premerge_us_east_1" {
  for_each   = local.merged_parameters_premerge_us_east_1
  name       = "bk-${each.key}"
  parameters = { for k, v in each.value : k => v if k != "elastic_ci_stack_version" }

  template_url = "https://s3.amazonaws.com/buildkite-aws-stack/v${each.value["elastic_ci_stack_version"]}/aws-stack.yml"
  capabilities = ["CAPABILITY_IAM", "CAPABILITY_NAMED_IAM", "CAPABILITY_AUTO_EXPAND"]

  lifecycle {
    ignore_changes = [
      tags["AppManagerCFNStackKey"],
      tags_all["AppManagerCFNStackKey"],
    ]
  }

  provider = aws.us_east_1
}

resource "aws_cloudformation_stack" "bk_queue_postmerge" {
  for_each   = local.merged_parameters_postmerge
  name       = "bk-${each.key}"
  parameters = { for k, v in each.value : k => v if k != "elastic_ci_stack_version" }

  template_url = "https://s3.amazonaws.com/buildkite-aws-stack/v${each.value["elastic_ci_stack_version"]}/aws-stack.yml"
  capabilities = ["CAPABILITY_IAM", "CAPABILITY_NAMED_IAM", "CAPABILITY_AUTO_EXPAND"]

  lifecycle {
    ignore_changes = [
      tags["AppManagerCFNStackKey"],
      tags_all["AppManagerCFNStackKey"],
    ]
  }
}

resource "aws_cloudformation_stack" "bk_queue_postmerge_us_east_1" {
  for_each   = local.merged_parameters_postmerge_us_east_1
  name       = "bk-${each.key}"
  parameters = { for k, v in each.value : k => v if k != "elastic_ci_stack_version" }

  template_url = "https://s3.amazonaws.com/buildkite-aws-stack/v${each.value["elastic_ci_stack_version"]}/aws-stack.yml"
  capabilities = ["CAPABILITY_IAM", "CAPABILITY_NAMED_IAM", "CAPABILITY_AUTO_EXPAND"]

  lifecycle {
    ignore_changes = [
      tags["AppManagerCFNStackKey"],
      tags_all["AppManagerCFNStackKey"],
    ]
  }

  provider = aws.us_east_1
}

resource "aws_cloudformation_stack" "bk_queue_ci_gpu" {
  for_each   = local.merged_parameters_ci_gpu
  name       = "bk-${each.key}"
  parameters = { for k, v in each.value : k => v if k != "elastic_ci_stack_version" }

  template_url = "https://s3.amazonaws.com/buildkite-aws-stack/v${each.value["elastic_ci_stack_version"]}/aws-stack.yml"
  capabilities = ["CAPABILITY_IAM", "CAPABILITY_NAMED_IAM", "CAPABILITY_AUTO_EXPAND"]

  lifecycle {
    ignore_changes = [
      tags["AppManagerCFNStackKey"],
      tags_all["AppManagerCFNStackKey"],
    ]
  }
}

resource "aws_cloudformation_stack" "bk_queue" {
  for_each   = local.merged_parameters
  name       = "bk-${each.key}"
  parameters = { for k, v in each.value : k => v if k != "elastic_ci_stack_version" }

  template_url = "https://s3.amazonaws.com/buildkite-aws-stack/v${each.value["elastic_ci_stack_version"]}/aws-stack.yml"
  capabilities = ["CAPABILITY_IAM", "CAPABILITY_NAMED_IAM", "CAPABILITY_AUTO_EXPAND"]

  lifecycle {
    ignore_changes = [
      tags["AppManagerCFNStackKey"],
      tags_all["AppManagerCFNStackKey"],
    ]
  }
}

# ECR repositories for BuildKit cache
resource "aws_ecr_repository" "vllm_ci_test_cache" {
  name     = "vllm-ci-test-cache"
  provider = aws.us_east_1
}

resource "aws_ecr_repository" "vllm_ci_postmerge_cache" {
  name     = "vllm-ci-postmerge-cache"
  provider = aws.us_east_1
}

# Lifecycle policies for cache repositories
resource "aws_ecr_lifecycle_policy" "vllm_ci_test_cache" {
  repository = aws_ecr_repository.vllm_ci_test_cache.name
  provider   = aws.us_east_1
  policy     = local.ecr_cache_lifecycle_policy
}

resource "aws_ecr_lifecycle_policy" "vllm_ci_postmerge_cache" {
  repository = aws_ecr_repository.vllm_ci_postmerge_cache.name
  provider   = aws.us_east_1
  policy     = local.ecr_cache_lifecycle_policy
}

resource "aws_iam_policy" "premerge_ecr_public_read_access_policy" {
  name        = "premerge-ecr-public-read-access-policy"
  description = "Policy to pull images from premerge ECR"

  policy = jsonencode({
    Version = "2012-10-17"
    Statement = [{
      Effect   = "Allow"
      Action = [
        "ecr-public:GetAuthorizationToken",
        "ecr-public:BatchCheckLayerAvailability",
        "ecr-public:GetDownloadUrlForLayer",
        "ecr-public:GetRepositoryCatalogData",
        "ecr-public:DescribeRepositories",
        "ecr-public:DescribeImageTags",
        "ecr-public:DescribeRegistries",
        "sts:GetServiceBearerToken"
      ]
      Resource = "arn:aws:ecr-public::936637512419:repository/vllm-ci-test-repo"
    }]
  })
}

resource "aws_iam_policy" "premerge_ecr_public_write_access_policy" {
  name        = "premerge-ecr-public-write-access-policy"
  description = "Policy to push and pull images from premerge ECR"

  policy = jsonencode({
    Version = "2012-10-17"
    Statement = [{
      Effect   = "Allow"
      Action = [
        "ecr-public:BatchCheckLayerAvailability",
        "ecr-public:CompleteLayerUpload",
        "ecr-public:DescribeImageTags",
        "ecr-public:DescribeImages",
        "ecr-public:DescribeRegistries",
        "ecr-public:DescribeRepositories",
        "ecr-public:GetAuthorizationToken",
        "ecr-public:GetRegistryCatalogData",
        "ecr-public:GetRepositoryCatalogData",
        "ecr-public:GetRepositoryPolicy",
        "ecr-public:InitiateLayerUpload",
        "ecr-public:ListTagsForResource",
        "ecr-public:PutImage",
        "ecr-public:PutRegistryCatalogData",
        "ecr-public:TagResource",
        "ecr-public:UploadLayerPart",
        "sts:GetServiceBearerToken"
      ]
      Resource = "arn:aws:ecr-public::936637512419:repository/vllm-ci-test-repo"
    },
    {
      Effect   = "Allow"
      Action = [
        "ecr-public:GetAuthorizationToken",
        "sts:GetServiceBearerToken"
      ],
      Resource = "*"
    }]
  })
}

resource "aws_iam_policy" "premerge_ecr_cache_read_write_access_policy" {
  name        = "premerge_ecr_cache_read_write_access_policy"
  description = "Policy to read and write cache to premerge cache repo and read from postmerge cache repo"

  policy = jsonencode({
    Version = "2012-10-17"
    Statement = [{
      Effect = "Allow"
      Action = [
        "ecr:BatchCheckLayerAvailability",
        "ecr:BatchGetImage",
        "ecr:GetDownloadUrlForLayer",
        "ecr:CompleteLayerUpload",
        "ecr:UploadLayerPart",
        "ecr:InitiateLayerUpload",
        "ecr:PutImage",
        "ecr:GetAuthorizationToken",
        "sts:GetServiceBearerToken"
      ]
      Resource = [
        "arn:aws:ecr:us-east-1:936637512419:repository/vllm-ci-test-cache"
      ]
      },
      {
        Effect = "Allow"
        Action = [
          "ecr:BatchCheckLayerAvailability",
          "ecr:BatchGetImage",
          "ecr:GetDownloadUrlForLayer",
          "ecr:GetAuthorizationToken",
          "sts:GetServiceBearerToken"
        ]
        Resource = [
          "arn:aws:ecr:us-east-1:936637512419:repository/vllm-ci-postmerge-cache"
        ]
      },
      {
        Effect = "Allow"
        Action = [
          "ecr:GetAuthorizationToken",
          "sts:GetServiceBearerToken"
        ],
        Resource = "*"
    }]
  })
}

resource "aws_iam_policy" "postmerge_ecr_public_read_access_policy" {
  name        = "postmerge-ecr-public-read-access-policy"
  description = "Policy to pull images from postmerge ECR"

  policy = jsonencode({
    Version = "2012-10-17"
    Statement = [{
      Effect   = "Allow"
      Action = [
        "ecr-public:GetAuthorizationToken",
        "ecr-public:BatchCheckLayerAvailability",
        "ecr-public:GetDownloadUrlForLayer",
        "ecr-public:GetRepositoryCatalogData",
        "ecr-public:DescribeRepositories",
        "ecr-public:DescribeImageTags",
        "ecr-public:DescribeRegistries",
        "sts:GetServiceBearerToken"
      ]
      Resource = "arn:aws:ecr-public::936637512419:repository/vllm-ci-postmerge-repo"
    }]
  })
}

resource "aws_iam_policy" "postmerge_ecr_public_read_write_access_policy" {
  name        = "postmerge-ecr-public-read-write-access-policy"
  description = "Policy to push and pull images from postmerge ECR"

  policy = jsonencode({
    Version = "2012-10-17"
    Statement = [{
      Effect   = "Allow"
      Action = [
        "ecr-public:BatchCheckLayerAvailability",
        "ecr-public:CompleteLayerUpload",
        "ecr-public:DescribeImageTags",
        "ecr-public:DescribeImages",
        "ecr-public:DescribeRegistries",
        "ecr-public:DescribeRepositories",
        "ecr-public:GetAuthorizationToken",
        "ecr-public:GetRegistryCatalogData",
        "ecr-public:GetRepositoryCatalogData",
        "ecr-public:GetRepositoryPolicy",
        "ecr-public:InitiateLayerUpload",
        "ecr-public:ListTagsForResource",
        "ecr-public:PutImage",
        "ecr-public:PutRegistryCatalogData",
        "ecr-public:TagResource",
        "ecr-public:UploadLayerPart",
        "sts:GetServiceBearerToken"
      ]
      Resource = "arn:aws:ecr-public::936637512419:repository/vllm-ci-postmerge-repo"
    }]
  })
}

resource "aws_iam_policy" "postmerge_ecr_cache_read_write_access_policy" {
  name        = "postmerge_ecr_cache_read_write_access_policy"
  description = "Policy to read and write cache to postmerge cache repo"

  policy = jsonencode({
    Version = "2012-10-17"
    Statement = [{
      Effect = "Allow"
      Action = [
        "ecr:BatchCheckLayerAvailability",
        "ecr:BatchGetImage",
        "ecr:GetDownloadUrlForLayer",
        "ecr:CompleteLayerUpload",
        "ecr:UploadLayerPart",
        "ecr:InitiateLayerUpload",
        "ecr:PutImage",
        "ecr:GetAuthorizationToken",
        "sts:GetServiceBearerToken"
      ]
      Resource = [
        "arn:aws:ecr:us-east-1:936637512419:repository/vllm-ci-postmerge-cache"
      ]
      },
      {
        Effect = "Allow"
        Action = [
          "ecr:GetAuthorizationToken",
          "sts:GetServiceBearerToken"
        ],
        Resource = "*"
    }]
  })
}

resource "aws_iam_policy" "release_ecr_public_read_write_access_policy" {
  name        = "release-ecr-public-read-write-access-policy"
  description = "Policy to push and pull images from release ECR"

  policy = jsonencode({
    Version = "2012-10-17"
    Statement = [{
      Effect   = "Allow"
      Action = [
        "ecr-public:BatchCheckLayerAvailability",
        "ecr-public:CompleteLayerUpload",
        "ecr-public:DescribeImageTags",
        "ecr-public:DescribeImages",
        "ecr-public:DescribeRegistries",
        "ecr-public:DescribeRepositories",
        "ecr-public:GetAuthorizationToken",
        "ecr-public:GetRegistryCatalogData",
        "ecr-public:GetRepositoryCatalogData",
        "ecr-public:GetRepositoryPolicy",
        "ecr-public:InitiateLayerUpload",
        "ecr-public:ListTagsForResource",
        "ecr-public:PutImage",
        "ecr-public:PutRegistryCatalogData",
        "ecr-public:TagResource",
        "ecr-public:UploadLayerPart",
        "sts:GetServiceBearerToken"
      ]
      Resource = "arn:aws:ecr-public::936637512419:repository/vllm-release-repo"
    }]
  })
}

resource "aws_iam_policy" "cpu_release_ecr_public_read_write_access_policy" {
  name        = "cpu-release-ecr-public-read-write-access-policy"
  description = "Policy to push and pull images from release ECR"

  policy = jsonencode({
    Version = "2012-10-17"
    Statement = [{
      Effect   = "Allow"
      Action = [
        "ecr-public:BatchCheckLayerAvailability",
        "ecr-public:CompleteLayerUpload",
        "ecr-public:DescribeImageTags",
        "ecr-public:DescribeImages",
        "ecr-public:DescribeRegistries",
        "ecr-public:DescribeRepositories",
        "ecr-public:GetAuthorizationToken",
        "ecr-public:GetRegistryCatalogData",
        "ecr-public:GetRepositoryCatalogData",
        "ecr-public:GetRepositoryPolicy",
        "ecr-public:InitiateLayerUpload",
        "ecr-public:ListTagsForResource",
        "ecr-public:PutImage",
        "ecr-public:PutRegistryCatalogData",
        "ecr-public:TagResource",
        "ecr-public:UploadLayerPart",
        "sts:GetServiceBearerToken"
      ]
      Resource = "arn:aws:ecr-public::936637512419:repository/vllm-cpu-release-repo"
    }]
  })
}

resource "aws_iam_policy" "bk_stack_secrets_access" {
  name = "access-to-bk-stack-secrets"

  policy = jsonencode({
    Version = "2012-10-17",
    Statement = [{
      Action = ["secretsmanager:GetSecretValue"],
      Effect = "Allow",
      Resource = [
        aws_secretsmanager_secret.ci_hf_token.arn,
        aws_secretsmanager_secret.bk_analytics_token.arn
      ]
    }]
  })
}

resource "aws_iam_policy" "bk_stack_sccache_bucket_read_access" {
  name = "read-access-to-sccache-bucket"

  policy = jsonencode({
    Version = "2012-10-17",
    Statement = [{
      Action = [
        "s3:Get*",
        "s3:List",
      ],
      Effect = "Allow",
      Resource = [
        "arn:aws:s3:::vllm-build-sccache/*",
        "arn:aws:s3:::vllm-build-sccache"
      ]
    }]
  })
}

resource "aws_iam_policy" "bk_stack_sccache_bucket_read_write_access" {
  name = "read-write-access-to-sccache-bucket"

  policy = jsonencode({
    Version = "2012-10-17",
    Statement = [{
      Action = [
        "s3:Get*",
        "s3:List",
        "s3:PutObject"
      ],
      Effect = "Allow",
      Resource = [
        "arn:aws:s3:::vllm-build-sccache/*",
        "arn:aws:s3:::vllm-build-sccache"
      ]
    }]
  })
}

resource "aws_iam_policy" "vllm_wheels_bucket_read_write_access" {
  name = "read-write-access-to-vllm-wheels-bucket"

  policy = jsonencode({
    Version = "2012-10-17",
    Statement = [{
      Action = [
        "s3:Get*",
        "s3:List",
        "s3:PutObject"
      ],
      Effect = "Allow",
      Resource = [
        "arn:aws:s3:::vllm-wheels/*",
        "arn:aws:s3:::vllm-wheels"
      ]
    }]
  })
}

resource "aws_iam_role_policy_attachment" "premerge_ecr_public_read_access" {
  for_each   = merge(
    aws_cloudformation_stack.bk_queue_ci_gpu
  )
  role       = each.value.outputs.InstanceRoleName
  policy_arn = aws_iam_policy.premerge_ecr_public_read_access_policy.arn
}

resource "aws_iam_role_policy_attachment" "premerge_ecr_public_write_access" {
  for_each   = merge(
    aws_cloudformation_stack.bk_queue,
    aws_cloudformation_stack.bk_queue_premerge,
    aws_cloudformation_stack.bk_queue_premerge_us_east_1,
    aws_cloudformation_stack.bk_queue_postmerge,
    aws_cloudformation_stack.bk_queue_postmerge_us_east_1,
  )
  role       = each.value.outputs.InstanceRoleName
  policy_arn = aws_iam_policy.premerge_ecr_public_write_access_policy.arn
}

resource "aws_iam_role_policy_attachment" "premerge_ecr_cache_read_write_access" {
  for_each = merge(
    aws_cloudformation_stack.bk_queue,
    aws_cloudformation_stack.bk_queue_premerge,
    aws_cloudformation_stack.bk_queue_premerge_us_east_1,
  )
  role       = each.value.outputs.InstanceRoleName
  policy_arn = aws_iam_policy.premerge_ecr_cache_read_write_access_policy.arn
}

resource "aws_iam_role_policy_attachment" "postmerge_ecr_public_read_access" {
  for_each   = merge(
    aws_cloudformation_stack.bk_queue_ci_gpu
  )
  role       = each.value.outputs.InstanceRoleName
  policy_arn = aws_iam_policy.postmerge_ecr_public_read_access_policy.arn
}

resource "aws_iam_role_policy_attachment" "postmerge_ecr_public_read_write_access" {
  for_each   = merge(
    aws_cloudformation_stack.bk_queue_postmerge,
    aws_cloudformation_stack.bk_queue_postmerge_us_east_1,
  )
  role       = each.value.outputs.InstanceRoleName
  policy_arn = aws_iam_policy.postmerge_ecr_public_read_write_access_policy.arn
}

resource "aws_iam_role_policy_attachment" "postmerge_ecr_cache_read_write_access" {
  for_each = merge(
    aws_cloudformation_stack.bk_queue_postmerge,
    aws_cloudformation_stack.bk_queue_postmerge_us_east_1,
  )
  role       = each.value.outputs.InstanceRoleName
  policy_arn = aws_iam_policy.postmerge_ecr_cache_read_write_access_policy.arn
}

resource "aws_iam_role_policy_attachment" "release_ecr_public_read_write_access" {
  for_each   = merge(
    aws_cloudformation_stack.bk_queue_postmerge,
    aws_cloudformation_stack.bk_queue_postmerge_us_east_1,
  )
  role       = each.value.outputs.InstanceRoleName
  policy_arn = aws_iam_policy.release_ecr_public_read_write_access_policy.arn
}

resource "aws_iam_role_policy_attachment" "cpu_release_ecr_public_read_write_access" {
  for_each   = merge(
    aws_cloudformation_stack.bk_queue_postmerge,
    aws_cloudformation_stack.bk_queue_postmerge_us_east_1,
  )
  role       = each.value.outputs.InstanceRoleName
  policy_arn = aws_iam_policy.cpu_release_ecr_public_read_write_access_policy.arn
}

resource "aws_iam_role_policy_attachment" "bk_stack_secrets_access" {
  for_each = merge(
    aws_cloudformation_stack.bk_queue,
    aws_cloudformation_stack.bk_queue_premerge,
    aws_cloudformation_stack.bk_queue_premerge_us_east_1,
    aws_cloudformation_stack.bk_queue_postmerge,
    aws_cloudformation_stack.bk_queue_postmerge_us_east_1,
    aws_cloudformation_stack.bk_queue_ci_gpu,
  )
  role       = each.value.outputs.InstanceRoleName
  policy_arn = aws_iam_policy.bk_stack_secrets_access.arn
}

resource "aws_iam_role_policy_attachment" "bk_stack_sccache_bucket_read_access" {
  for_each = merge(
    {
      for k, v in aws_cloudformation_stack.bk_queue_premerge : k => v
      if v.name == "bk-cpu-queue-premerge"
    },
    {
      for k, v in aws_cloudformation_stack.bk_queue_premerge : k => v
      if v.name == "bk-arm64-cpu-queue-premerge"
    },
  )
  role       = each.value.outputs.InstanceRoleName
  policy_arn = aws_iam_policy.bk_stack_sccache_bucket_read_access.arn
}

resource "aws_iam_role_policy_attachment" "bk_stack_sccache_bucket_read_write_access" {
  for_each = merge(
    {
      for k, v in aws_cloudformation_stack.bk_queue : k => v
      if v.name == "bk-cpu-queue"
    },
    {
      for k, v in aws_cloudformation_stack.bk_queue_postmerge : k => v
      if v.name == "bk-cpu-queue-postmerge"
    },
    {
      for k, v in aws_cloudformation_stack.bk_queue_postmerge : k => v
      if v.name == "bk-arm64-cpu-queue-postmerge"
    },
    {
      for k, v in aws_cloudformation_stack.bk_queue_postmerge_us_east_1 : k => v
      if v.name == "bk-cpu-queue-postmerge-us-east-1"
    }
  )
  role       = each.value.outputs.InstanceRoleName
  policy_arn = aws_iam_policy.bk_stack_sccache_bucket_read_write_access.arn
}

resource "aws_iam_role_policy_attachment" "vllm_wheels_bucket_read_write_access" {
  for_each = {
    for k, v in aws_cloudformation_stack.bk_queue_postmerge : k => v
  }
  role       = each.value.outputs.InstanceRoleName
  policy_arn = aws_iam_policy.vllm_wheels_bucket_read_write_access.arn
}

resource "aws_iam_role_policy_attachment" "vllm_wheels_bucket_read_write_access_us_east_1" {
  for_each = {
    for k, v in aws_cloudformation_stack.bk_queue_postmerge_us_east_1 : k => v
  }
  role       = each.value.outputs.InstanceRoleName
  policy_arn = aws_iam_policy.vllm_wheels_bucket_read_write_access.arn
}

resource "aws_security_group" "ci-model-weights-sg" {
  name        = "ci-model-weights-security-group"
  description = "Security group for the CI model weights EFS"
  vpc_id      = module.vpc.vpc_id

  ingress = [
    {
      cidr_blocks      = ["10.0.0.0/16"]
      description      = "Allow inbound NFS from VPC"
      from_port        = 2049
      to_port          = 2049
      protocol         = "tcp"
      ipv6_cidr_blocks = []
      prefix_list_ids  = []
      security_groups  = []
      self             = false
    },
    {
      cidr_blocks      = []
      description      = null
      from_port        = 1018
      to_port          = 1023
      protocol         = "tcp"
      ipv6_cidr_blocks = []
      prefix_list_ids  = []
      security_groups  = ["sg-0c83698515e47eb5b"]
      self             = true
    },
    {
      cidr_blocks      = []
      description      = null
      from_port        = 988
      to_port          = 988
      protocol         = "tcp"
      ipv6_cidr_blocks = []
      prefix_list_ids  = []
      security_groups  = ["sg-0c83698515e47eb5b"]
      self             = true
    }
  ]

  egress = [
    {
      cidr_blocks      = ["0.0.0.0/0"]
      description      = null
      from_port        = 0
      to_port          = 0
      protocol         = "-1"
      ipv6_cidr_blocks = []
      prefix_list_ids  = []
      security_groups  = []
      self             = false
    },
    {
      cidr_blocks      = []
      description      = null
      from_port        = 1018
      to_port          = 1023
      protocol         = "tcp"
      ipv6_cidr_blocks = []
      prefix_list_ids  = []
      security_groups  = ["sg-0c83698515e47eb5b"]
      self             = true
    },
    {
      cidr_blocks      = []
      description      = null
      from_port        = 988
      to_port          = 988
      protocol         = "tcp"
      ipv6_cidr_blocks = []
      prefix_list_ids  = []
      security_groups  = ["sg-0c83698515e47eb5b"]
      self             = true
    }
  ]

  tags = {
    Name = "ci-model-weights-security-group"
  }
}<|MERGE_RESOLUTION|>--- conflicted
+++ resolved
@@ -307,11 +307,8 @@
     name => merge(
       local.default_parameters,
       params,
-<<<<<<< HEAD
       # Add custom CPU build AMI only for specific queues (defined in packer-cpu-ami.tf)
       contains(local.cpu_build_ami_queues, name) ? local.cpu_build_ami_config_us_east_1 : {}
-=======
->>>>>>> 4863cdc7
     )
   }
 
@@ -325,11 +322,8 @@
     name => merge(
       local.default_parameters,
       params,
-<<<<<<< HEAD
       # Add custom CPU build AMI only for specific queues (defined in packer-cpu-ami.tf)
       contains(local.cpu_build_ami_queues, name) ? local.cpu_build_ami_config_us_east_1 : {}
-=======
->>>>>>> 4863cdc7
     )
   }
 
