from pydantic import BaseModel, Field, root_validator, model_validator
from typing import List, Dict, Any, Optional
from typing_extensions import Self

from .utils import AgentQueue, GPUType

BUILD_STEP_KEY = "build"
DEFAULT_TEST_WORKING_DIR = "/vllm-workspace/tests"

class TestStep(BaseModel):
    """This class represents a test step defined in the test configuration file."""
    label: str
    working_dir: Optional[str] = DEFAULT_TEST_WORKING_DIR
    optional: Optional[bool] = False
    fast_check: Optional[bool] = None
    mirror_hardwares: Optional[List[str]] = None
    no_gpu: Optional[bool] = None
    gpu: Optional[GPUType] = None
    num_gpus: Optional[int] = None
    num_nodes: Optional[int] = None
    source_file_dependencies: Optional[List[str]] = None
    soft_fail: Optional[bool] = None
    parallelism: Optional[int] = None
    command: Optional[str] = None
    commands: Optional[List[str]] = None

    @model_validator(mode="before")
    @classmethod
    def validate_and_convert_command(cls, values) -> Any:
        """
        Validate that either 'command' or 'commands' is defined.
        If 'command' is defined, convert it to 'commands'.
        """
        if not values.get("command") and not values.get("commands"):
            raise ValueError("Either 'command' or 'commands' must be defined.")
        if values.get("command") and values.get("commands"):
            raise ValueError("Only one of 'command' or 'commands' can be defined.")
        if values.get("command"):
            values["commands"] = [values["command"]]
            del values["command"]
        return values
    
    @model_validator(mode="after")
    def validate_gpu(self) -> Self:
        if self.gpu and self.no_gpu:
            raise ValueError("Both 'gpu' and 'no_gpu' cannot be defined together.")
        return self
    
    @model_validator(mode="after")
    def validate_multi_node(self) -> Self:
        if self.num_nodes and not self.num_gpus:
            raise ValueError("'num_gpus' must be defined if 'num_nodes' is defined.")
        if self.num_nodes and len(self.commands) != self.num_nodes:
            raise ValueError("Number of commands must match the number of nodes.")
        return self


class BuildkiteStep(BaseModel):
    """This class represents a step in Buildkite format."""
    label: str
    agents: Dict[str, str] = {"queue": AgentQueue.AWS_CPU.value}
<<<<<<< HEAD
    commands: Optional[List[str]] = None
=======
    commands: List[str]
>>>>>>> 717659cf
    key: Optional[str] = None
    plugins: Optional[List[Dict]] = None
    parallelism: Optional[int] = None
    soft_fail: Optional[bool] = None
    depends_on: Optional[str] = "build"
    env: Optional[Dict[str, str]] = None
    retry: Optional[Dict[str, Any]] = None

    @model_validator(mode="after")
    def validate_agent_queue(self) -> Self:
        queue = self.agents.get("queue")
        if not AgentQueue(queue):
            raise ValueError(f"Invalid agent queue: {queue}")


class BuildkiteBlockStep(BaseModel):
    """This class represents a block step in Buildkite format."""
    block: str
    key: str
    depends_on: Optional[str] = BUILD_STEP_KEY


def get_step_key(step_label: str) -> str:
    step_key = ""
    skip_chars = "()% "
    for char in step_label.lower():
        if char in ", " and step_key[-1] != "-":
            step_key += "-"
        elif char not in skip_chars:
            step_key += char

    return step_key


def get_block_step(step_label: str) -> BuildkiteBlockStep:
    return BuildkiteBlockStep(block=f"Run {step_label}", key=f"block-{get_step_key(step_label)}")<|MERGE_RESOLUTION|>--- conflicted
+++ resolved
@@ -59,11 +59,7 @@
     """This class represents a step in Buildkite format."""
     label: str
     agents: Dict[str, str] = {"queue": AgentQueue.AWS_CPU.value}
-<<<<<<< HEAD
-    commands: Optional[List[str]] = None
-=======
     commands: List[str]
->>>>>>> 717659cf
     key: Optional[str] = None
     plugins: Optional[List[Dict]] = None
     parallelism: Optional[int] = None
